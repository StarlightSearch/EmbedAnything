[workspace]
members = [
    "rust",
    "python",
    ]
# Python package needs to be built by maturin.
exclude = ["python"]
resolver = "2"

[workspace.package]
edition = "2021"
license = "Apache-2.0"
description = "Embed anything at lightning speed"
repository = "https://github.com/StarlightSearch/EmbedAnything"
authors = ["Akshay Ballal <arballal95@gmail.com>"]
exclude = ["test_files/*", "python", "*.py", "pyproject.toml", "examples/images/*", "mkdocs.yml", "docs/*", "tests/*", ".github", "Dockerfile", "docs"]

[workspace.dependencies]
pdf-extract = "0.7.7"
candle-nn = { git = "https://github.com/huggingface/candle.git", version = "0.7.2" }
candle-transformers = { git = "https://github.com/huggingface/candle.git", version = "0.7.2" }
candle-core = { git = "https://github.com/huggingface/candle.git", version = "0.7.2" }
<<<<<<< HEAD

=======
ort = {version = "=2.0.0-rc.6", features = ["cuda"]}
strum = "0.26.1"
strum_macros = "0.26"
>>>>>>> 05511f76

[patch.crates-io]
pdf-extract = { git = "https://github.com/jrmuizel/pdf-extract.git", rev = "refs/pull/91/head" }

[profile.dev]
rpath = true
 
[profile.release]
rpath = true<|MERGE_RESOLUTION|>--- conflicted
+++ resolved
@@ -20,13 +20,9 @@
 candle-nn = { git = "https://github.com/huggingface/candle.git", version = "0.7.2" }
 candle-transformers = { git = "https://github.com/huggingface/candle.git", version = "0.7.2" }
 candle-core = { git = "https://github.com/huggingface/candle.git", version = "0.7.2" }
-<<<<<<< HEAD
-
-=======
 ort = {version = "=2.0.0-rc.6", features = ["cuda"]}
 strum = "0.26.1"
 strum_macros = "0.26"
->>>>>>> 05511f76
 
 [patch.crates-io]
 pdf-extract = { git = "https://github.com/jrmuizel/pdf-extract.git", rev = "refs/pull/91/head" }

[package]
name = "embed_anything"

<<<<<<< HEAD
version = "0.1.21"
=======
version = "0.1.20"
>>>>>>> dde0f9e8
edition = "2021"

[dependencies]
# Data Serialization
serde = { version = "1.0.196", features = ["derive"] }
serde_json = "1.0.112"

# HTTP Client
reqwest = { version = "0.12.2", features = ["json", "blocking"] }

# Filesystem
walkdir = "2.4.0"

# Regular Expressions
regex = "1.10.3"

# Parallelism
rayon = "1.8.1"

# Image Processing
image = "0.25.1"

# Natural Language Processing
tokenizers = "0.15.2"

# PDF Processing
pdf-extract = "0.7.4"

# Hugging Face Libraries
hf-hub = "0.3.2"
candle-nn = { git = "https://github.com/huggingface/candle.git", version = "0.6.0" }
candle-transformers = { git = "https://github.com/huggingface/candle.git", version = "0.6.0" }
candle-core = { git = "https://github.com/huggingface/candle.git", version = "0.6.0" }

# Error Handling
anyhow = "1.0.81"

# Asynchronous Programming
tokio = { version = "1.37.0", features = ["macros", "rt-multi-thread"] }

# Python Interoperability
pyo3 = { version = "0.21" }

# Markdown Processing
markdown-parser = "0.1.2"
markdown_to_text = "1.0.0"

# Web Scraping
scraper = "0.19.0"

# Text Processing
text-cleaner = "0.1.0"
url = "2.5.0"
chrono = "0.4.38"
rand = "0.8.5"

# Audio Processing
symphonia = { version = "0.5.3", features = ["all"]}
byteorder = "1.5.0"


# Optional Dependency
intel-mkl-src = { version = "0.8.1", optional = true }
accelerate-src = { version = "0.3.2", optional = true }

[dev-dependencies]
tempdir = "0.3.7"

[features]
default = []
mkl = ["dep:intel-mkl-src", "candle-nn/mkl", "candle-transformers/mkl", "candle-core/mkl"]
accelerate = ["dep:accelerate-src", "candle-core/accelerate", "candle-nn/accelerate", "candle-transformers/accelerate"]<|MERGE_RESOLUTION|>--- conflicted
+++ resolved
@@ -1,11 +1,8 @@
 [package]
 name = "embed_anything"
 
-<<<<<<< HEAD
+
 version = "0.1.21"
-=======
-version = "0.1.20"
->>>>>>> dde0f9e8
 edition = "2021"
 
 [dependencies]

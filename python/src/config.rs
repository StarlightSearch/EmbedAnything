use pyo3::prelude::*;
use embed_anything::config::SplittingStrategy;
use crate::EmbeddingModel;

#[pyclass]
#[derive(Default)]
pub struct TextEmbedConfig {
    pub inner: embed_anything::config::TextEmbedConfig,
}

#[allow(clippy::too_many_arguments)]
#[pymethods]
impl TextEmbedConfig {
    #[new]
    #[pyo3(signature = (chunk_size=None, batch_size=None, buffer_size=None, overlap_ratio=None, splitting_strategy=None, semantic_encoder=None, use_ocr=None, tesseract_path=None))]
    pub fn new(
        chunk_size: Option<usize>,
        batch_size: Option<usize>,
        buffer_size: Option<usize>,
        overlap_ratio: Option<f32>,
        splitting_strategy: Option<&str>,
        semantic_encoder: Option<&EmbeddingModel>,
        use_ocr: Option<bool>,
        tesseract_path: Option<&str>,
    ) -> Self {
        let strategy = match splitting_strategy {
            Some(strategy) => match strategy {
                "sentence" => SplittingStrategy::Sentence,
                "semantic" => {
                    if semantic_encoder.is_none() {
                        panic!("Semantic encoder is required when using Semantic splitting strategy");
                    }
                    SplittingStrategy::Semantic {
                        semantic_encoder: semantic_encoder.unwrap().inner.clone()
                    }
                },
                _ => panic!("Unknown strategy provided!"),
            },
            None => SplittingStrategy::Sentence,
        };

        Self {
            inner: embed_anything::config::TextEmbedConfig::default()
                .with_chunk_size(chunk_size.unwrap_or(256), overlap_ratio)
                .with_batch_size(batch_size.unwrap_or(32))
                .with_buffer_size(buffer_size.unwrap_or(100))
<<<<<<< HEAD
                .with_splitting_strategy(strategy)
                .with_ocr(use_ocr.unwrap_or(false), tesseract_path)
=======
                .with_splitting_strategy(strategy.unwrap_or(SplittingStrategy::Sentence))
                .with_semantic_encoder(semantic_encoder)
                .with_ocr(use_ocr.unwrap_or(false), tesseract_path),
>>>>>>> a881fcaa
        }
    }

    #[getter]
    pub fn chunk_size(&self) -> Option<usize> {
        self.inner.chunk_size
    }

    #[getter]
    pub fn batch_size(&self) -> Option<usize> {
        self.inner.batch_size
    }
}

#[pyclass]
#[derive(Clone, Default)]
pub struct ImageEmbedConfig {
    pub inner: embed_anything::config::ImageEmbedConfig,
}

#[pymethods]
impl ImageEmbedConfig {
    #[new]
    #[pyo3(signature = (buffer_size=None))]
    pub fn new(buffer_size: Option<usize>) -> Self {
        Self {
            inner: embed_anything::config::ImageEmbedConfig::new(buffer_size),
        }
    }

    #[getter]
    pub fn buffer_size(&self) -> Option<usize> {
        self.inner.buffer_size
    }
}<|MERGE_RESOLUTION|>--- conflicted
+++ resolved
@@ -44,14 +44,8 @@
                 .with_chunk_size(chunk_size.unwrap_or(256), overlap_ratio)
                 .with_batch_size(batch_size.unwrap_or(32))
                 .with_buffer_size(buffer_size.unwrap_or(100))
-<<<<<<< HEAD
                 .with_splitting_strategy(strategy)
-                .with_ocr(use_ocr.unwrap_or(false), tesseract_path)
-=======
-                .with_splitting_strategy(strategy.unwrap_or(SplittingStrategy::Sentence))
-                .with_semantic_encoder(semantic_encoder)
                 .with_ocr(use_ocr.unwrap_or(false), tesseract_path),
->>>>>>> a881fcaa
         }
     }
 

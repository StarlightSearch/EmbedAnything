--- conflicted
+++ resolved
@@ -1,10 +1,6 @@
 [package]
 name = "embed_anything_python"
-<<<<<<< HEAD
-version = "0.4.18"
-=======
 version = "0.5.0"
->>>>>>> 1da1f083
 edition = "2021"
 
 [lib]

--- conflicted
+++ resolved
@@ -125,18 +125,13 @@
 import glob
 
 path = os.path.dirname(onnxruntime.__file__) + "/capi/"
-<<<<<<< HEAD
-dylib_path = glob.glob(os.path.join(path, "libonnxruntime.so*"))
-os.environ["ORT_DYLIB_PATH"] = dylib_path[0]
-=======
 
 if path is None:
-    print("onnxruntime is not installed. Install it using `pip install onnxruntime`")
+    print("onnxruntime is not installed. Install it using `pip install onnxruntime-gpu`")
 
 else:
     dylib_path = glob.glob(os.path.join(path, "libonnxruntime.so*"))
     os.environ["ORT_DYLIB_PATH"] = dylib_path[0]
->>>>>>> 7361982b
 
 __doc__ = _embed_anything.__doc__
 if hasattr(_embed_anything, "__all__"):

"""This module provides functions and classes for embedding queries, files, and
directories using different embedding models.

The module includes the following functions:

 - `embed_query`: Embeds the given query and returns an EmbedData object.
 - `embed_file`: Embeds the file at the given path and returns a list of EmbedData objects.
 - `embed_directory`: Embeds all the files in the given directory and returns a list of EmbedData objects.

The module also includes the `EmbedData` class, which represents the data of an embedded file.

Usage:
------

```python
import embed_anything
from embed_anything import EmbedData

#For text files

model = EmbeddingModel.from_pretrained_local(
    WhichModel.Bert, model_id="Hugging_face_link"
)
data = embed_anything.embed_file("test_files/test.pdf", embeder=model)


#For images
model = embed_anything.EmbeddingModel.from_pretrained_local(
    embed_anything.WhichModel.Clip,
    model_id="openai/clip-vit-base-patch16",
    # revision="refs/pr/15",
)
data: list[EmbedData] = embed_anything.embed_directory("test_files", embeder=model)
embeddings = np.array([data.embedding for data in data])
query = ["Photo of a monkey?"]
query_embedding = np.array(
    embed_anything.embed_query(query, embeder=model)[0].embedding
)
# For audio files
from embed_anything import (
    AudioDecoderModel,
    EmbeddingModel,
    embed_audio_file,
    TextEmbedConfig,
)
# choose any whisper or distilwhisper model from https://huggingface.co/distil-whisper or https://huggingface.co/collections/openai/whisper-release-6501bba2cf999715fd953013
audio_decoder = AudioDecoderModel.from_pretrained_hf(
    "openai/whisper-tiny.en", revision="main", model_type="tiny-en", quantized=False
)
embeder = EmbeddingModel.from_pretrained_hf(
    embed_anything.WhichModel.Bert,
    model_id="sentence-transformers/all-MiniLM-L6-v2",
    revision="main",
)
config = TextEmbedConfig(chunk_size=200, batch_size=32)
data = embed_anything.embed_audio_file(
    "test_files/audio/samples_hp0.wav",
    audio_decoder=audio_decoder,
    embeder=embeder,
    text_embed_config=config,
)

```

You can also store the embeddings to a vector database and not keep them on memory. Here is an example of how to use the `PineconeAdapter` class:

```python
import embed_anything
import os

from embed_anything.vectordb import PineconeAdapter


# Initialize the PineconeEmbedder class
api_key = os.environ.get("PINECONE_API_KEY")
index_name = "anything"
pinecone_adapter = PineconeAdapter(api_key)

try:
    pinecone_adapter.delete_index("anything")
except:
    pass

# Initialize the PineconeEmbedder class

pinecone_adapter.create_index(dimension=512, metric="cosine")

# bert_model = EmbeddingModel.from_pretrained_hf(
#     WhichModel.Bert, "sentence-transformers/all-MiniLM-L12-v2", revision="main"
# )

clip_model = EmbeddingModel.from_pretrained_hf(
    WhichModel.Clip, "openai/clip-vit-base-patch16", revision="main"
)

embed_config = TextEmbedConfig(chunk_size=512, batch_size=32)


data = embed_anything.embed_image_directory(
    "test_files",
    embeder=clip_model,
    adapter=pinecone_adapter,
    # config=embed_config,
```


Supported Embedding Models:
---------------------------
- Text Embedding Models:
    - "OpenAI"
    - "Bert"
    - "Jina"

- Image Embedding Models:
    - "Clip"
    - "SigLip" (Coming Soon)

- Audio Embedding Models:
    - "Whisper"
"""
from ._embed_anything import *
from .vectordb import *
import platform
import os
import onnxruntime
import glob

path = os.path.dirname(onnxruntime.__file__) + "/capi/"

if path is None:
<<<<<<< HEAD
    print("onnxruntime is not installed. Install it using `pip install onnxruntime-gpu`")

=======
    print("onnxruntime is not installed. Install it using `pip install onnxruntime`")
>>>>>>> 2bbf9ae2
else:
    if platform.system() == "Windows":
        # For Windows, look for DLL files
        dylib_path = glob.glob(os.path.join(path, "onnxruntime.dll"))
    else:
        # For Linux, look for shared object files
        dylib_path = glob.glob(os.path.join(path, "libonnxruntime.so*"))

    if dylib_path:
        os.environ["ORT_DYLIB_PATH"] = dylib_path[0]
    else:
        print("onnxruntime dynamic library not found.")

__doc__ = _embed_anything.__doc__
if hasattr(_embed_anything, "__all__"):
    __all__ = _embed_anything.__all__<|MERGE_RESOLUTION|>--- conflicted
+++ resolved
@@ -128,12 +128,8 @@
 path = os.path.dirname(onnxruntime.__file__) + "/capi/"
 
 if path is None:
-<<<<<<< HEAD
     print("onnxruntime is not installed. Install it using `pip install onnxruntime-gpu`")
 
-=======
-    print("onnxruntime is not installed. Install it using `pip install onnxruntime`")
->>>>>>> 2bbf9ae2
 else:
     if platform.system() == "Windows":
         # For Windows, look for DLL files

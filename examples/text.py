import time
import embed_anything
from embed_anything import EmbedData, EmbeddingModel, TextEmbedConfig, WhichModel
from embed_anything.vectordb import Adapter
import os
from time import time


# model = EmbeddingModel.from_pretrained_hf(
#     WhichModel.Bert, model_id="sentence-transformers/all-MiniLM-L12-v2"
# )

model = EmbeddingModel.from_pretrained_hf(
<<<<<<< HEAD
    WhichModel.Jina, model_id="jinaai/jina-embeddings-v2-small-en"
=======
    WhichModel.Bert, model_id="BAAI/bge-small-en-v1.5", revision="main"
>>>>>>> c6509618
)

# # with semantic encoder
# # semantic_encoder = EmbeddingModel.from_pretrained_hf(WhichModel.Jina, model_id = "jinaai/jina-embeddings-v2-small-en")
# # config = TextEmbedConfig(chunk_size=256, batch_size=32, splitting_strategy = "semantic", semantic_encoder=semantic_encoder)

# without semantic encoder
config = TextEmbedConfig(chunk_size=256, batch_size=32, buffer_size  = 64,splitting_strategy = "sentence")

# data = embed_anything.embed_file("test_files/bank.txt", embeder=model, config=config)

# for d in data:
#     print(d.text)
#     print("---"*20)
start = time()

data: list[EmbedData] = embed_anything.embed_directory(
    "bench", embeder=model, config=config
)

config = TextEmbedConfig(chunk_size=256, batch_size=32, splitting_strategy = "sentence")
model = EmbeddingModel.from_pretrained_hf(WhichModel.Bert, model_id="prithivida/Splade_PP_en_v1")

embeddings:EmbedData = embed_anything.embed_query(["Hello world my"], embeder=model, config=config)[0]

import numpy as np
print(np.array(embeddings.embedding).shape)

end = time()

print(embed_anything.embed_query(["What is the capital of India?"], embeder=model, config=config))
print(f"Time taken: {end - start} seconds")<|MERGE_RESOLUTION|>--- conflicted
+++ resolved
@@ -11,11 +11,7 @@
 # )
 
 model = EmbeddingModel.from_pretrained_hf(
-<<<<<<< HEAD
     WhichModel.Jina, model_id="jinaai/jina-embeddings-v2-small-en"
-=======
-    WhichModel.Bert, model_id="BAAI/bge-small-en-v1.5", revision="main"
->>>>>>> c6509618
 )
 
 # # with semantic encoder

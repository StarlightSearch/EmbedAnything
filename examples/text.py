import time
import embed_anything
from embed_anything import EmbedData, EmbeddingModel, TextEmbedConfig, WhichModel
from embed_anything.vectordb import Adapter
import os
from time import time


# model = EmbeddingModel.from_pretrained_hf(
#     WhichModel.Bert, model_id="sentence-transformers/all-MiniLM-L12-v2"
# )

model = EmbeddingModel.from_pretrained_onnx(
    WhichModel.Bert, model_id="BAAI/bge-small-en-v1.5", revision="main"
)

# # with semantic encoder
# # semantic_encoder = EmbeddingModel.from_pretrained_hf(WhichModel.Jina, model_id = "jinaai/jina-embeddings-v2-small-en")
# # config = TextEmbedConfig(chunk_size=256, batch_size=32, splitting_strategy = "semantic", semantic_encoder=semantic_encoder)

<<<<<<< HEAD
# without semantic encoder
config = TextEmbedConfig(chunk_size=256, batch_size=32, buffer_size  = 64,splitting_strategy = "sentence")

=======
# # without semantic encoder
config = TextEmbedConfig(chunk_size=256, batch_size=32, splitting_strategy = "sentence")

start = time()
>>>>>>> 33b0be82
# data = embed_anything.embed_file("test_files/bank.txt", embeder=model, config=config)

# for d in data:
#     print(d.text)
#     print("---"*20)
<<<<<<< HEAD
start = time()

data: list[EmbedData] = embed_anything.embed_directory(
    "bench", embeder=model, config=config
=======

data: list[EmbedData] = embed_anything.embed_directory(
    " test_files", embeder=model, config=config
>>>>>>> 33b0be82
)

config = TextEmbedConfig(chunk_size=256, batch_size=32, splitting_strategy = "sentence", sparse_embeddings=True)
model = EmbeddingModel.from_pretrained_hf(WhichModel.Bert, model_id="prithivida/Splade_PP_en_v1")

embeddings:EmbedData = embed_anything.embed_query(["Hello world my"], embeder=model, config=config)[0]

import numpy as np
print(np.array(embeddings.embedding).shape)

end = time()

print(embed_anything.embed_query(["What is the capital of India?"], embeder=model, config=config))
print(f"Time taken: {end - start} seconds")<|MERGE_RESOLUTION|>--- conflicted
+++ resolved
@@ -10,7 +10,7 @@
 #     WhichModel.Bert, model_id="sentence-transformers/all-MiniLM-L12-v2"
 # )
 
-model = EmbeddingModel.from_pretrained_onnx(
+model = EmbeddingModel.from_pretrained_hf(
     WhichModel.Bert, model_id="BAAI/bge-small-en-v1.5", revision="main"
 )
 
@@ -18,34 +18,21 @@
 # # semantic_encoder = EmbeddingModel.from_pretrained_hf(WhichModel.Jina, model_id = "jinaai/jina-embeddings-v2-small-en")
 # # config = TextEmbedConfig(chunk_size=256, batch_size=32, splitting_strategy = "semantic", semantic_encoder=semantic_encoder)
 
-<<<<<<< HEAD
 # without semantic encoder
 config = TextEmbedConfig(chunk_size=256, batch_size=32, buffer_size  = 64,splitting_strategy = "sentence")
 
-=======
-# # without semantic encoder
-config = TextEmbedConfig(chunk_size=256, batch_size=32, splitting_strategy = "sentence")
-
-start = time()
->>>>>>> 33b0be82
 # data = embed_anything.embed_file("test_files/bank.txt", embeder=model, config=config)
 
 # for d in data:
 #     print(d.text)
 #     print("---"*20)
-<<<<<<< HEAD
 start = time()
 
 data: list[EmbedData] = embed_anything.embed_directory(
     "bench", embeder=model, config=config
-=======
-
-data: list[EmbedData] = embed_anything.embed_directory(
-    " test_files", embeder=model, config=config
->>>>>>> 33b0be82
 )
 
-config = TextEmbedConfig(chunk_size=256, batch_size=32, splitting_strategy = "sentence", sparse_embeddings=True)
+config = TextEmbedConfig(chunk_size=256, batch_size=32, splitting_strategy = "sentence")
 model = EmbeddingModel.from_pretrained_hf(WhichModel.Bert, model_id="prithivida/Splade_PP_en_v1")
 
 embeddings:EmbedData = embed_anything.embed_query(["Hello world my"], embeder=model, config=config)[0]

[package]
name = "embed_anything"
version.workspace = true
edition.workspace = true
license.workspace = true
description.workspace = true
repository.workspace  = true
authors.workspace = true
readme = "../README.md"

[dependencies]
# File preprocessing
processors-rs = { workspace = true }

# Data Serialization
serde = { version = "1.0.196", features = ["derive"] }
serde_json = "1.0.140"

# HTTP Client
reqwest = { version = "0.12.2", default-features = false, features = ["json", "blocking"] }

# Filesystem
walkdir = "2.4.0"

# Regular Expressions
regex = "1.10.3"

# Parallelism
rayon = "1.8.1"

# Natural Language Processing
tokenizers = {version="0.21.1", default-features = false, features=["http"]}
text-splitter = {version= "0.27.0", features=["tokenizers", "markdown"]}

tracing = "0.1.41"

# Hugging Face Libraries
hf-hub = { version = "0.4.2", default-features = false }
candle-nn = { workspace = true }
candle-transformers = { workspace = true }
candle-core = { workspace = true }

# Error Handling
anyhow = "1.0.98"

# Asynchronous Programming
tokio = { version = "1.40.0", features = ["macros", "rt-multi-thread"] }

chrono = "0.4.38"
rand = "0.9.0"
itertools = "0.14.0"

# Image processing
image = "0.25.6"

# Audio Processing
symphonia = { version = "0.5.3", optional = true, features = ["all"] }
byteorder = "1.5.0"

<<<<<<< HEAD
futures = "0.3.30"

pdf-extract = {workspace = true}
docx-parser = "0.1.1"
docx-rust = "=0.1.8"


[target.'cfg(target_os = "macos")'.dependencies]
ort = {version = "=2.0.0-rc.9", optional = true}

=======
>>>>>>> 29afd20b
ndarray = "0.16.1"
pdf2image = "0.1.2"
strum = {workspace = true}
base64 = "0.22.1"
# Optional Dependency
intel-mkl-src = { version = "0.8.1", optional = true }
accelerate-src = { version = "0.3.2", optional = true }
indicatif = "0.17.11"
statistical = "1.0.0"
half = "2.4.1"
candle-flash-attn = { workspace = true, optional = true }
model2vec-rs = "0.1.1"

# Logging
log = "0.4"

[dev-dependencies]
tempdir = "0.3.7"
lazy_static = "1.4.0"
clap = { version = "4.5.20", features = ["derive"] }

[target.'cfg(not(target_os = "macos"))'.dependencies]
ort = {version = "=2.0.0-rc.10", features = ["load-dynamic", "half"], optional = true}
[target.'cfg(target_os = "macos")'.dependencies]
ort = {version = "=2.0.0-rc.10", features = ["half"], optional = true}


[features]
default = ['rustls-tls']
mkl = ["dep:intel-mkl-src", "candle-nn/mkl", "candle-transformers/mkl", "candle-core/mkl"]
accelerate = ["dep:accelerate-src", "candle-core/accelerate", "candle-nn/accelerate", "candle-transformers/accelerate"]
cuda = ["candle-core/cuda", "candle-nn/cuda", "candle-transformers/cuda", "ort/cuda"]
cudnn = ["candle-core/cudnn"]
flash-attn = ["cuda", "candle-transformers/flash-attn", "dep:candle-flash-attn"]
metal = ["candle-core/metal", "candle-nn/metal"]
audio = ["dep:symphonia"]
ort = ["dep:ort",]
rustls-tls = [
    "reqwest/rustls-tls",
    "hf-hub/rustls-tls",
    "tokenizers/rustls-tls"
]<|MERGE_RESOLUTION|>--- conflicted
+++ resolved
@@ -57,19 +57,6 @@
 symphonia = { version = "0.5.3", optional = true, features = ["all"] }
 byteorder = "1.5.0"
 
-<<<<<<< HEAD
-futures = "0.3.30"
-
-pdf-extract = {workspace = true}
-docx-parser = "0.1.1"
-docx-rust = "=0.1.8"
-
-
-[target.'cfg(target_os = "macos")'.dependencies]
-ort = {version = "=2.0.0-rc.9", optional = true}
-
-=======
->>>>>>> 29afd20b
 ndarray = "0.16.1"
 pdf2image = "0.1.2"
 strum = {workspace = true}

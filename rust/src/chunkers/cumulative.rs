<<<<<<< HEAD
use crate::embeddings::{embed::TextEmbedder, local::jina::JinaEmbedder};
=======
use crate::embeddings::{
    embed::Embeder,
    local::jina::JinaEmbeder,
};
>>>>>>> c8e90319
use candle_core::Tensor;
use text_splitter::{ChunkConfig, ChunkSizer, TextSplitter};
use tokenizers::Tokenizer;

pub struct CumulativeChunker<Sizer: ChunkSizer> {
    pub encoder: TextEmbedder,
    pub splitter: TextSplitter<Sizer>,
    pub score_threshold: f32,
    pub device: candle_core::Device,
}

impl Default for CumulativeChunker<Tokenizer> {
    fn default() -> Self {
        let splitter = TextSplitter::new(ChunkConfig::new(200).with_sizer(
            Tokenizer::from_pretrained("BEE-spoke-data/cl100k_base-mlm", None).unwrap(),
        ));
        let encoder = TextEmbedder::Jina(JinaEmbedder::default());
        let score_threshold = 0.9;
        let device = candle_core::Device::cuda_if_available(0).unwrap_or(candle_core::Device::Cpu);
        Self {
            encoder,
            splitter,
            score_threshold,
            device,
        }
    }
}

impl<Sizer: ChunkSizer> CumulativeChunker<Sizer> {
    pub fn new(encoder: TextEmbedder, splitter: TextSplitter<Sizer>, score_threshold: f32) -> Self {
        Self {
            encoder,
            splitter,
            score_threshold,
            device: candle_core::Device::cuda_if_available(0).unwrap_or(candle_core::Device::Cpu),
        }
    }

    pub async fn _chunk(&self, text: &str) {
        let splits = self
            .splitter
            .chunks(text)
            .collect::<Vec<_>>()
            .into_iter()
            .map(|x| x.to_string())
            .collect::<Vec<_>>();

        let mut chunks: Vec<String> = Vec::new();
        let mut curr_chunk_idx = 0;
        let num_splits = splits.len();

        for idx in 0..num_splits {
            let curr_chunk_docs: String;
            let next_doc: String;
            //ensure there is a next document to compare with.
            if idx + 1 < num_splits {
                if idx == 0 {
                    // On the first iteration, compare the
                    // first document directly to the second.
                    curr_chunk_docs = splits[idx].to_string();
                } else {
                    // println!("Current_chunk_idx= {}, Split: {:?},idx: {}",curr_chunk_idx, splits[curr_chunk_idx..idx].to_vec(), idx);
                    let curr_chunk_docs_str = splits[curr_chunk_idx..idx + 1].join("\n");
                    curr_chunk_docs = curr_chunk_docs_str.to_string();
                }
                next_doc = splits[idx + 1].clone();

                let curr_chunk_docs_embed = self
                    .encoder
                    .embed(&[curr_chunk_docs], Some(32), Some(false))
                    .await
                    .unwrap();

                let curr_chunk_docs_embed = curr_chunk_docs_embed
                    .into_iter()
                    .next()
                    .unwrap()
                    .to_dense()
                    .unwrap();

                let next_doc_embed = self
                    .encoder
                    .embed(&[next_doc.to_string()], Some(32), Some(false))
                    .await
                    .unwrap();

                let next_doc_embed = next_doc_embed
                    .into_iter()
                    .next()
                    .unwrap()
                    .to_dense()
                    .unwrap();

                let curr_sim_score = self._cosine_similarity(curr_chunk_docs_embed, next_doc_embed);
                //decision to chunk based on similarity score.
                if curr_sim_score < self.score_threshold {
                    chunks.push(splits[curr_chunk_idx..idx + 1].join("\n"));
                    curr_chunk_idx = idx + 1; // update the start index for the next segment
                }
            }
        }

        if curr_chunk_idx < num_splits {
            let last_chunk = splits[curr_chunk_idx..].join("\n");
            chunks.push(last_chunk);
        }

        for chunk in chunks {
            println!("----------CHUNK ------\n{}", chunk);
        }
    }

    fn _cosine_similarity(&self, a: Vec<f32>, b: Vec<f32>) -> f32 {
        let embed_dim = a.len();

        // convert a and b to tensors
        let a_tensor = Tensor::from_vec(a, (1, embed_dim), &self.device).unwrap();
        let b_tensor = Tensor::from_vec(b, (1, embed_dim), &self.device).unwrap();

        // divide by norm of a and b
        let a_norm = a_tensor.sqr().unwrap().sum(1).unwrap().sqrt().unwrap();
        let b_norm = b_tensor.sqr().unwrap().sum(1).unwrap().sqrt().unwrap();
        let norm = (a_norm * b_norm)
            .unwrap()
            .get(0)
            .unwrap()
            .to_vec0::<f32>()
            .unwrap();

        // calculate the dot product
        let dot_product = a_tensor
            .matmul(&b_tensor.transpose(0, 1).unwrap())
            .unwrap()
            .get(0)
            .unwrap()
            .get(0)
            .unwrap()
            .to_vec0::<f32>()
            .unwrap();

        dot_product / norm
    }
}

#[cfg(test)]

mod tests {
    use super::*;

    #[test]
    fn test_cumulative_chunker() {
        let text = "
        The Bank of Elarian
Nestled in the heart of the bustling city of Elarian, the Bank of Elarian stands as a beacon of financial stability and innovative banking. Founded over a century ago, this bank has grown from a modest community institution into one of the city's most trusted financial centers. Known for its majestic architecture, the building's facade is a blend of classical and modern design, featuring high pillars and sleek glass panels that reflect the city's skyline.
Inside, the Bank of Elarian is equipped with state-of-the-art technology, offering customers a seamless banking experience. From advanced ATMs to virtual financial advisors, the bank has embraced digital transformation while maintaining a personal touch in customer service. Its range of services includes traditional savings and checking accounts, investment advisory, and a highly regarded private banking division catering to high net worth individuals.
The bank is also committed to community development, funding various local projects, and supporting small businesses, reflecting its deep roots in the Elarian community.\n
Sapore di Mare Restaurant - Just a few blocks from the Bank of Elarian, Sapore di Mare offers a culinary journey with its exquisite seafood and Mediterranean cuisine. Its cozy, nautical-themed interior, complete with wooden accents and subtle lighting, creates a warm and inviting atmosphere.
The restaurant's signature dish is the Fruit of the Sea platter, featuring the freshest catch from local fishermen, cooked to perfection with herbs and spices that highlight the natural flavors. The chef, a native of the Mediterranean coast, brings authentic recipes and a passion for seafood to the table, ensuring each dish is a masterpiece.
Sapore di Mare is not just known for its food but also for its exceptional service. The staff go above and beyond to create a memorable dining experience, making it a popular destination for both locals and tourists.\n
Elarian Freiseur - A short stroll from Sapore di Mare is Elarian Freiseur, a boutique hair salon known for its chic style and innovative hair treatments. This salon stands out with its modern design, featuring sleek chairs, ambient lighting, and an array of plants that add a touch of greenery and freshness.
The team at Elarian Freiseur is comprised of highly skilled stylists and colorists who are experts in the latest hair trends. They offer personalized consultations to each client, ensuring a customized experience that meets individual style preferences. From classic cuts to avant-garde hair coloring, the salon is a hub for those seeking a transformative hair experience.
Elarian Freiseur also places a high emphasis on using eco-friendly and sustainable hair products, aligning with the city's growing environmental consciousness. This commitment to quality and sustainability has earned it a loyal clientele who appreciate the salon's dedication to both style and the environment.
        
        ";

        let chunker = CumulativeChunker::default();
        chunker._chunk(text);
    }
}<|MERGE_RESOLUTION|>--- conflicted
+++ resolved
@@ -1,11 +1,4 @@
-<<<<<<< HEAD
 use crate::embeddings::{embed::TextEmbedder, local::jina::JinaEmbedder};
-=======
-use crate::embeddings::{
-    embed::Embeder,
-    local::jina::JinaEmbeder,
-};
->>>>>>> c8e90319
 use candle_core::Tensor;
 use text_splitter::{ChunkConfig, ChunkSizer, TextSplitter};
 use tokenizers::Tokenizer;
@@ -75,7 +68,7 @@
 
                 let curr_chunk_docs_embed = self
                     .encoder
-                    .embed(&[curr_chunk_docs], Some(32), Some(false))
+                    .embed(&[curr_chunk_docs], Some(32))
                     .await
                     .unwrap();
 
@@ -88,7 +81,7 @@
 
                 let next_doc_embed = self
                     .encoder
-                    .embed(&[next_doc.to_string()], Some(32), Some(false))
+                    .embed(&[next_doc.to_string()], Some(32))
                     .await
                     .unwrap();
 

use std::{cmp::max, sync::Arc};

<<<<<<< HEAD
use crate::embeddings::{embed::TextEmbedder, local::jina::JinaEmbedder};
=======
use crate::embeddings::{
    embed:: Embeder,
    local::jina::JinaEmbeder,
};
>>>>>>> c8e90319
use candle_core::Tensor;
use itertools::{enumerate, Itertools};
// use text_splitter::{ChunkConfig, TextSplitter};
use tokenizers::Tokenizer;

pub struct StatisticalChunker {
    pub encoder: Arc<TextEmbedder>,
    pub device: candle_core::Device,
    pub threshold_adjustment: f32,
    pub dynamic_threshold: bool,
    pub window_size: usize,
    pub min_split_tokens: usize,
    pub max_split_tokens: usize,
    pub split_token_tolerance: usize,
    pub tokenizer: Tokenizer,
    pub verbose: bool,
}
impl Default for StatisticalChunker {
    fn default() -> Self {
        let tokenizer = Tokenizer::from_pretrained("BEE-spoke-data/cl100k_base-mlm", None).unwrap();
        let encoder = Arc::new(TextEmbedder::Jina(JinaEmbedder::default()));
        let device = candle_core::Device::cuda_if_available(0).unwrap_or(candle_core::Device::Cpu);
        Self {
            encoder,
            device,
            threshold_adjustment: 0.01,
            dynamic_threshold: true,
            window_size: 5,
            min_split_tokens: 100,
            max_split_tokens: 512,
            split_token_tolerance: 10,
            tokenizer,
            verbose: false,
        }
    }
}

impl StatisticalChunker {
    #[allow(clippy::too_many_arguments)]
    pub fn new(
        encoder: Arc<TextEmbedder>,
        threshold_adjustment: f32,
        dynamic_threshold: bool,
        window_size: usize,
        min_split_tokens: usize,
        max_split_tokens: usize,
        split_token_tolerance: usize,
        tokenizer: Tokenizer,
        verbose: bool,
    ) -> Self {
        Self {
            encoder,
            device: candle_core::Device::cuda_if_available(0).unwrap_or(candle_core::Device::Cpu),
            threshold_adjustment,
            dynamic_threshold,
            window_size,
            min_split_tokens,
            max_split_tokens,
            split_token_tolerance,
            tokenizer,
            verbose,
        }
    }

    pub fn split_into_sentences(&self, text: &str, chunk_size: usize) -> Option<Vec<String>> {
        let mut chunk = Vec::new();
        let mut chunks = Vec::new();

        if text.is_empty() {
            return None;
        }
        if text.len() < chunk_size {
            chunks.push(text.to_owned());
            return Some(chunks);
        }

        let sentences: Vec<&str> = text.split_terminator(&['.', ';'][..]).collect();

        for sentence in sentences {
            let sentence_with_period = format!("{}.", sentence);

            let words: Vec<String> = sentence_with_period
                .split_whitespace()
                .map(|word| word.to_owned())
                .collect();

            chunk.extend(words);

            if chunk.len() >= chunk_size {
                chunks.push(chunk.join(" "));
                chunk.clear();
            }
        }
        if !chunk.is_empty() {
            chunks.push(chunk.join(" "));
        }

        Some(chunks)
    }

    pub async fn chunk(&self, text: &str, batch_size: usize) -> Vec<String> {
        // let splitter = TextSplitter::new(ChunkConfig::new(256)
        // .with_sizer(Tokenizer::from_pretrained("bert-base-cased", None).unwrap()));
        // let splits = splitter.chunks(text).collect::<Vec<_>>();
        let splits = self.split_into_sentences(text, 50).unwrap();
        if self.verbose {
            for split in splits.iter() {
                println!("-----Split---\n{}", split);
            }
        }
        let mut chunks: Vec<String> = Vec::new();
        let mut last_chunk: String = String::new();

        for i in &(0..splits.len()).chunks(batch_size) {
            let indices = i.collect::<Vec<_>>();
            let mut batch_splits = indices
                .into_iter()
                .map(|idx| splits[idx].to_string())
                .collect::<Vec<_>>();

            if !last_chunk.is_empty() {
                batch_splits = vec![last_chunk.clone()]
                    .into_iter()
                    .chain(batch_splits)
                    .collect::<Vec<_>>();
            }

            let encoded_splits = self
                .encoder
                .embed(&batch_splits, Some(16), Some(false))
                .await
                .unwrap();
            let encoded_splits = encoded_splits
                .into_iter()
                .map(|x| x.to_dense().unwrap())
                .collect::<Vec<_>>();

            let similarities = self._calculate_similarity_scores(&encoded_splits);
            let calculated_threshold = self._find_optimal_threshold(&batch_splits, &similarities);

            let split_indices = self._find_split_indices(&similarities, calculated_threshold);
            let doc_chunks: Vec<String> = self._split_documents(batch_splits, split_indices);

            if doc_chunks.len() > 1 {
                //add doc chunks to chunks
                chunks.extend(doc_chunks[..doc_chunks.len() - 1].iter().cloned());
                // last chunk is last element of doc_chunks
                last_chunk = doc_chunks.last().unwrap().to_string();
            } else {
                last_chunk.clone_from(&doc_chunks[0]);
            }
        }
        if !last_chunk.is_empty() {
            chunks.push(last_chunk);
        }

        if self.verbose {
            for chunk in chunks.iter() {
                println!("-----Chunk---\n{}", chunk);
            }
        }
        chunks
    }

    fn _calculate_similarity_scores(&self, encoded_splits: &[Vec<f32>]) -> Vec<f32> {
        let embed_dim = encoded_splits[0].len();
        let mut raw_similarities: Vec<f32> = Vec::new();

        let encoded_splits_tensor = Tensor::from_vec(
            encoded_splits.iter().flatten().copied().collect::<Vec<_>>(),
            (encoded_splits.len(), embed_dim),
            &self.device,
        )
        .unwrap();

        for i in 1..encoded_splits.len() {
            let window_start = max(0, i as isize - self.window_size as isize) as usize;
            let indexes = Tensor::arange(window_start as i64, i as i64, &self.device).unwrap();
            let encoded_splits_window = encoded_splits_tensor.index_select(&indexes, 0).unwrap();

            let cumulative_context = encoded_splits_window.mean_keepdim(0).unwrap();
            let cumulative_context_norm = cumulative_context
                .sqr()
                .unwrap()
                .get(0)
                .unwrap()
                .sum(0)
                .unwrap()
                .sqrt()
                .unwrap();
            let encoded_splits_tensor_norm = encoded_splits_tensor
                .get(i)
                .unwrap()
                .sqr()
                .unwrap()
                .sum(0)
                .unwrap()
                .sqrt()
                .unwrap();
            let norm = (encoded_splits_tensor_norm * cumulative_context_norm).unwrap();
            let curr_sim_score = encoded_splits_tensor
                .get(i)
                .unwrap()
                .reshape((1, embed_dim))
                .unwrap()
                .matmul(&cumulative_context.transpose(0, 1).unwrap())
                .unwrap()
                .squeeze(1)
                .unwrap();

            let curr_sim_score_scaled = curr_sim_score
                .broadcast_div(&norm)
                .unwrap()
                .get(0)
                .unwrap()
                .to_vec0::<f32>()
                .unwrap();
            raw_similarities.push(curr_sim_score_scaled);
        }
        raw_similarities
    }

    fn _find_optimal_threshold(&self, batch_splits: &[String], similarities: &Vec<f32>) -> f32 {
        let tokens = self
            .tokenizer
            .encode_batch(batch_splits.to_vec(), true)
            .unwrap();
        let token_counts = tokens
            .iter()
            .map(|tokens| tokens.get_ids().len())
            .collect::<Vec<_>>();

        let cumulative_token_counts = std::iter::once(&0)
            .chain(token_counts.iter())
            .scan(0, |state, &x| {
                *state += x;
                Some(*state)
            })
            .collect::<Vec<_>>();

        // analyze the distribution of similarity scores to oset initial bounds
        let median_score = statistical::median(similarities);
        let std_dev = statistical::standard_deviation(similarities, None);

        // set initial bounds based on median and standard deviation
        let mut low = f32::max(0.0, median_score - std_dev);
        let mut high = f32::min(1.0, median_score + std_dev);

        let mut iteration = 0;
        let mut median_tokens: usize;
        let mut calculated_threshold = 0.0;

        while low <= high {
            println!("Iteration: {}", iteration);
            calculated_threshold = (low + high) / 2.0;
            let split_indices = self._find_split_indices(similarities, calculated_threshold);
            let split_token_counts: Vec<usize> = [0]
                .iter()
                .chain(split_indices.iter())
                .zip(
                    split_indices
                        .iter()
                        .chain(std::iter::once(&token_counts.len())),
                )
                .map(|(start, end)| cumulative_token_counts[*end] - cumulative_token_counts[*start])
                .collect();

            median_tokens = statistical::median(&split_token_counts);

            if self.min_split_tokens - self.split_token_tolerance <= median_tokens
                && median_tokens <= self.max_split_tokens + self.split_token_tolerance
            {
                break;
            } else if median_tokens < self.min_split_tokens {
                high = calculated_threshold - self.threshold_adjustment;
            } else {
                low = calculated_threshold + self.threshold_adjustment;
            }
            iteration += 1;
        }
        calculated_threshold
    }
    fn _find_split_indices(&self, similarities: &Vec<f32>, threshold: f32) -> Vec<usize> {
        let mut split_indices = Vec::new();
        for (idx, score) in enumerate(similarities) {
            if *score < threshold {
                split_indices.push(idx + 1);
            }
        }
        split_indices
    }

    fn _split_documents(&self, docs: Vec<String>, split_indices: Vec<usize>) -> Vec<String> {
        let tokens = self.tokenizer.encode_batch(docs.to_vec(), true).unwrap();
        let token_counts = tokens
            .iter()
            .map(|tokens| tokens.get_ids().len())
            .collect::<Vec<_>>();

        let mut chunks: Vec<String> = Vec::new();
        let mut current_split = Vec::new();
        let mut current_tokens_count = 0;

        for (doc_idx, doc) in enumerate(docs) {
            let doc_token_count = token_counts[doc_idx];
            if split_indices.contains(&(doc_idx + 1))
                && self.min_split_tokens <= current_tokens_count + doc_token_count
                && current_tokens_count + doc_token_count <= self.max_split_tokens
            {
                current_split.push(doc);

                chunks.push(current_split.join("\n"));
                current_split = Vec::new();
                current_tokens_count = 0;
                continue;
            }
            if current_tokens_count + doc_token_count > self.max_split_tokens {
                if current_tokens_count >= self.min_split_tokens {
                    chunks.push(current_split.join("\n"));
                }
                current_split = Vec::new();
                current_tokens_count = 0;
            }
            current_split.push(doc);
            current_tokens_count += doc_token_count;
        }

        if !current_split.is_empty() {
            chunks.push(current_split.join("\n"));
        }

        chunks
    }
}

#[cfg(test)]
mod tests {
    use std::path::PathBuf;

    use crate::text_loader::TextLoader;

    use super::*;

    #[tokio::test]
    async fn test_statistical_chunker() {
        let text = TextLoader::extract_text(&PathBuf::from(
            "/home/akshay/EmbedAnything/test_files/attention.pdf",
        ))
        .unwrap();
        let chunker = StatisticalChunker {
            verbose: true,
            ..Default::default()
        };
        println!("-----Text---\n{}", text);
        let chunks = chunker.chunk(&text, 10).await;
        assert_eq!(chunks.len(), 1);
    }
}<|MERGE_RESOLUTION|>--- conflicted
+++ resolved
@@ -1,20 +1,13 @@
 use std::{cmp::max, sync::Arc};
 
-<<<<<<< HEAD
-use crate::embeddings::{embed::TextEmbedder, local::jina::JinaEmbedder};
-=======
-use crate::embeddings::{
-    embed:: Embeder,
-    local::jina::JinaEmbeder,
-};
->>>>>>> c8e90319
+use crate::embeddings::{embed::{Embedder, TextEmbedder}, local::jina::JinaEmbedder};
 use candle_core::Tensor;
 use itertools::{enumerate, Itertools};
 // use text_splitter::{ChunkConfig, TextSplitter};
 use tokenizers::Tokenizer;
 
 pub struct StatisticalChunker {
-    pub encoder: Arc<TextEmbedder>,
+    pub encoder: Arc<Embedder>,
     pub device: candle_core::Device,
     pub threshold_adjustment: f32,
     pub dynamic_threshold: bool,
@@ -28,7 +21,7 @@
 impl Default for StatisticalChunker {
     fn default() -> Self {
         let tokenizer = Tokenizer::from_pretrained("BEE-spoke-data/cl100k_base-mlm", None).unwrap();
-        let encoder = Arc::new(TextEmbedder::Jina(JinaEmbedder::default()));
+        let encoder = Arc::new(Embedder::Text(TextEmbedder::Jina(JinaEmbedder::default())));
         let device = candle_core::Device::cuda_if_available(0).unwrap_or(candle_core::Device::Cpu);
         Self {
             encoder,
@@ -48,7 +41,7 @@
 impl StatisticalChunker {
     #[allow(clippy::too_many_arguments)]
     pub fn new(
-        encoder: Arc<TextEmbedder>,
+        encoder: Arc<Embedder>,
         threshold_adjustment: f32,
         dynamic_threshold: bool,
         window_size: usize,
@@ -137,7 +130,7 @@
 
             let encoded_splits = self
                 .encoder
-                .embed(&batch_splits, Some(16), Some(false))
+                .embed(&batch_splits, Some(16))
                 .await
                 .unwrap();
             let encoded_splits = encoded_splits

use std::{collections::{HashMap, HashSet}, rc::Rc, sync::Arc};

use anyhow::Result;
use scraper::{Html, Selector};
use serde_json::json;
use url::Url;

use crate::{
    embeddings::{
        embed::{EmbedData, TextEmbedder},
        get_text_metadata,
    },
    text_loader::{SplittingStrategy, TextLoader},
};

#[derive(Debug)]
pub struct WebPage {
    pub url: String,
    pub title: Option<String>,
    pub headers: Option<Vec<String>>,
    pub paragraphs: Option<Vec<String>>,
    pub codes: Option<Vec<String>>,
    pub links: Option<HashSet<String>>,
}

impl WebPage {
    pub async fn embed_webpage(
        &self,
        embeder: &TextEmbedder,
        chunk_size: usize,
        batch_size: Option<usize>,
    ) -> Result<Vec<EmbedData>> {
        let mut embed_data = Vec::new();

        if let Some(paragraphs) = &self.paragraphs {
            embed_data.extend(
                self.embed_tag("p", paragraphs, embeder, chunk_size, batch_size)
                    .await?,
            );
        }

        if let Some(headers) = &self.headers {
            embed_data.extend(
                self.embed_tag("h1", headers, embeder, chunk_size, batch_size)
                    .await?,
            );
        }

        if let Some(codes) = &self.codes {
            embed_data.extend(
                self.embed_tag("code", codes, embeder, chunk_size, batch_size)
                    .await?,
            );
        }

        Ok(embed_data)
    }

    pub async fn embed_tag(
        &self,
        tag: &str,
        tag_content: &[String],
        embeder: &TextEmbedder,
        chunk_size: usize,
        batch_size: Option<usize>,
    ) -> Result<Vec<EmbedData>> {
        let mut embed_data = Vec::new();

        for content in tag_content {
            let textloader = TextLoader::new(chunk_size);
            let chunks =
                match textloader.split_into_chunks(content, SplittingStrategy::Sentence, None) {
                    Some(chunks) => chunks,
                    None => continue,
                };

            if chunks.is_empty() {
                continue;
            }

            let tag_type = match tag {
                "h1" => "header",
                "h2" => "subheader",
                "h3" => "subsubheader",
                "p" => "paragraph",
                "code" => "code",
                _ => "paragraph",
            };

            let metadata = json!({
                "url": self.url,
                "type": tag_type,
                "full_text": content,
            });

            let metadata_hashmap: HashMap<String, String> = serde_json::from_value(metadata)?;

<<<<<<< HEAD
            let encodings = embeder.embed(&chunks, batch_size).await.unwrap();
            let embeddings = get_text_metadata(&Rc::new(encodings), &chunks, &Some(metadata_hashmap))?;
=======
            let encodings = embeder
                .embed(&chunks, batch_size, Some(false))
                .await
                .unwrap();
            let embeddings = get_text_metadata(&encodings, &chunks, &Some(metadata_hashmap))?;
>>>>>>> 87ee422c
            embed_data.extend(embeddings);
        }

        Ok(embed_data)
    }
}

impl Default for WebPage {
    fn default() -> Self {
        Self {
            url: "".to_string(),
            title: None,
            headers: None,
            paragraphs: None,
            codes: None,
            links: None,
        }
    }
}

impl Default for WebsiteProcessor {
    fn default() -> Self {
        Self::new()
    }
}

pub struct WebsiteProcessor;

impl WebsiteProcessor {
    pub fn new() -> Self {
        Self {}
    }

    pub fn process_website(&self, website: &str) -> Result<WebPage> {
        // check if https is in the website. If not, add it.
        let website = if website.starts_with("http") {
            website
        } else {
            &format!("https://{}", website)
        };

        let response = reqwest::blocking::get(website)?.text()?;
        let document = Html::parse_document(&response);
        let headers = self.get_text_from_tag("h1,h2,h3", &document)?;
        let paragraphs = self.get_text_from_tag("p", &document)?;
        let codes = self.get_text_from_tag("code", &document)?;
        let links = self.extract_links(website, &document)?;
        let title = self.get_title(&document)?;
        let web_page = WebPage {
            url: website.to_string(),
            title,
            headers: Some(headers),
            paragraphs: Some(paragraphs),
            codes: Some(codes),
            links: Some(links),
        };

        Ok(web_page)
    }

    fn get_text_from_tag(&self, tag: &str, document: &Html) -> Result<Vec<String>, anyhow::Error> {
        let selector = Selector::parse(tag).unwrap();
        Ok(document
            .select(&selector)
            .map(|element| element.text().collect::<String>().trim().to_string())
            .collect())
    }

    fn extract_links(&self, website: &str, document: &Html) -> Result<HashSet<String>> {
        let mut links = HashSet::new();
        let base_url = Url::parse(website)?;

        for element in document.select(&Selector::parse("a").unwrap()) {
            if let Some(href) = element.value().attr("href") {
                let mut link_url = base_url.join(href)?;
                // Normalize URLs, remove fragments and ensure they are absolute.
                link_url.set_fragment(None);
                links.insert(link_url.to_string());
            }
        }

        Ok(links)
    }

    fn get_title(&self, document: &Html) -> Result<Option<String>> {
        if let Some(title_element) = document.select(&Selector::parse("title").unwrap()).next() {
            Ok(Some(title_element.text().collect::<String>()))
        } else {
            Ok(None)
        }
    }
}

#[cfg(test)]
mod tests {
    use super::*;

    #[test]
    fn test_process_website() {
        let website_processor = WebsiteProcessor::new();
        let website = "https://www.scrapingbee.com/blog/web-scraping-rust/";
        let result = website_processor.process_website(website);
        assert!(result.is_ok());
    }
}<|MERGE_RESOLUTION|>--- conflicted
+++ resolved
@@ -1,4 +1,4 @@
-use std::{collections::{HashMap, HashSet}, rc::Rc, sync::Arc};
+use std::{collections::{HashMap, HashSet}, rc::Rc};
 
 use anyhow::Result;
 use scraper::{Html, Selector};
@@ -7,7 +7,7 @@
 
 use crate::{
     embeddings::{
-        embed::{EmbedData, TextEmbedder},
+        embed::{EmbedData, Embedder},
         get_text_metadata,
     },
     text_loader::{SplittingStrategy, TextLoader},
@@ -26,7 +26,7 @@
 impl WebPage {
     pub async fn embed_webpage(
         &self,
-        embeder: &TextEmbedder,
+        embeder: &Embedder,
         chunk_size: usize,
         batch_size: Option<usize>,
     ) -> Result<Vec<EmbedData>> {
@@ -60,7 +60,7 @@
         &self,
         tag: &str,
         tag_content: &[String],
-        embeder: &TextEmbedder,
+        embeder: &Embedder,
         chunk_size: usize,
         batch_size: Option<usize>,
     ) -> Result<Vec<EmbedData>> {
@@ -95,16 +95,11 @@
 
             let metadata_hashmap: HashMap<String, String> = serde_json::from_value(metadata)?;
 
-<<<<<<< HEAD
-            let encodings = embeder.embed(&chunks, batch_size).await.unwrap();
-            let embeddings = get_text_metadata(&Rc::new(encodings), &chunks, &Some(metadata_hashmap))?;
-=======
             let encodings = embeder
-                .embed(&chunks, batch_size, Some(false))
+                .embed(&chunks, batch_size)
                 .await
                 .unwrap();
-            let embeddings = get_text_metadata(&encodings, &chunks, &Some(metadata_hashmap))?;
->>>>>>> 87ee422c
+            let embeddings = get_text_metadata(&Rc::new(encodings), &chunks, &Some(metadata_hashmap))?;
             embed_data.extend(embeddings);
         }
 

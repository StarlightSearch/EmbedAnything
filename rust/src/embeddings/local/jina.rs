#[cfg(feature = "mkl")]
extern crate intel_mkl_src;

#[cfg(feature = "accelerate")]
extern crate accelerate_src;

<<<<<<< HEAD
use crate::embeddings::normalize_l2;
=======
use crate::embeddings::{embed::EmbeddingResult, normalize_l2};
>>>>>>> 87ee422c
use crate::models::jina_bert::{BertModel, Config};
use anyhow::Error as E;
use candle_core::{DType, Device, Tensor};
use candle_nn::{Module, VarBuilder};
use hf_hub::Repo;
use tokenizers::Tokenizer;

///jina-embeddings-v2-base-en is an English, monolingual embedding model supporting 8192 sequence length. It is based on a BERT architecture (JinaBERT) that supports the symmetric bidirectional variant of ALiBi to allow longer sequence length. The backbone jina-bert-v2-base-en is pretrained on the C4 dataset. The model is further trained on Jina AI's collection of more than 400 millions of sentence pairs and hard negatives. These pairs were obtained from various domains and were carefully selected through a thorough cleaning process.
///
///The embedding model was trained using 512 sequence length, but extrapolates to 8k sequence length (or even longer) thanks to ALiBi. This makes our model useful for a range of use cases, especially when processing long documents is needed, including long document retrieval, semantic textual similarity, text reranking, recommendation, RAG and LLM-based generative search, etc.
///
///With a standard size of 137 million parameters, the model enables fast inference while delivering better performance than our small model. It is recommended to use a single GPU for inference. Additionally, we provide the following embedding models:
///
///- jina-embeddings-v2-small-en: 33 million parameters.
///- jina-embeddings-v2-base-en: 137 million parameters .
///- jina-embeddings-v2-base-zh: Chinese-English Bilingual embeddings.
///- jina-embeddings-v2-base-de: German-English Bilingual embeddings.
///- jina-embeddings-v2-base-es: Spanish-English Bilingual embedding
pub struct JinaEmbedder {
    pub model: BertModel,
    pub tokenizer: Tokenizer,
}

impl Default for JinaEmbedder {
    fn default() -> Self {
        Self::new("jinaai/jina-embeddings-v2-small-en".to_string(), None).unwrap()
    }
}

impl JinaEmbedder {
    pub fn new(model_id: String, revision: Option<String>) -> Result<Self, E> {
        let api = hf_hub::api::sync::Api::new()?;
        let api = match revision {
            Some(rev) => api.repo(Repo::with_revision(model_id, hf_hub::RepoType::Model, rev)),
            None => api.repo(Repo::new(model_id.to_string(), hf_hub::RepoType::Model)),
        };

        let config_filename = api.get("config.json")?;
        let tokenizer_filename = api.get("tokenizer.json")?;
        let mut tokenizer = Tokenizer::from_file(tokenizer_filename).map_err(E::msg)?;
        let config = std::fs::read_to_string(config_filename)?;
        let config: Config = serde_json::from_str(&config)?;
        let device = Device::cuda_if_available(0).unwrap_or(Device::Cpu);
        let vb = match api.get("model.safetensors") {
            Ok(safetensors) => unsafe {
                VarBuilder::from_mmaped_safetensors(&[safetensors], DType::F32, &device)?
            },
            Err(_) => match api.get("pytorch_model.bin") {
                Ok(pytorch_model) => VarBuilder::from_pth(pytorch_model, DType::F32, &device)?,
                Err(e) => {
                    return Err(anyhow::Error::msg(format!(
                        "Model weights not found. The weights should either be a `model.safetensors` or `pytorch_model.bin` file.  Error: {}",
                        e
                    )));
                }
            },
        };
        let model = BertModel::new(vb, &config)?;
        // let mut tokenizer = Self::get_tokenizer(None)?;
        let pp = tokenizers::PaddingParams {
            strategy: tokenizers::PaddingStrategy::BatchLongest,
            ..Default::default()
        };
        tokenizer.with_padding(Some(pp));
        Ok(Self { model, tokenizer })
    }

    pub fn tokenize_batch(&self, text_batch: &[String], device: &Device) -> anyhow::Result<Tensor> {
        let tokens = self
            .tokenizer
            .encode_batch(text_batch.to_vec(), true)
            .map_err(E::msg)?;
        let token_ids = tokens
            .iter()
            .map(|tokens| {
                let tokens = tokens.get_ids().to_vec();
                Tensor::new(tokens.as_slice(), device)
            })
            .collect::<candle_core::Result<Vec<_>>>()?;
        Ok(Tensor::stack(&token_ids, 0)?)
    }

    pub fn embed(
        &self,
        text_batch: &[String],
        batch_size: Option<usize>,
    ) -> Result<Vec<EmbeddingResult>, anyhow::Error> {
        let mut encodings: Vec<EmbeddingResult> = Vec::new();
        let batch_size = batch_size.unwrap_or(32);
        for mini_text_batch in text_batch.chunks(batch_size) {
            let token_ids = self
                .tokenize_batch(mini_text_batch, &self.model.device)
                .unwrap();
            let embeddings = self.model.forward(&token_ids).unwrap();
            let (_n_sentence, n_tokens, _hidden_size) = embeddings.dims3().unwrap();

            let embeddings = (embeddings.sum(1).unwrap() / (n_tokens as f64)).unwrap();
            let embeddings = normalize_l2(&embeddings).unwrap();

            // Avoid using to_vec2() and instead work with the Tensor directly
            encodings
                .extend((0..embeddings.dim(0)?).map(|i| {
                    EmbeddingResult::Dense(embeddings.get(i).unwrap().to_vec1().unwrap())
                }));
        }

        Ok(encodings)
    }
}

#[cfg(test)]
mod tests {
    use super::*;

    #[test]
    fn test_embed() {
        let embeder =
            JinaEmbeder::new("jinaai/jina-embeddings-v2-small-en".to_string(), None).unwrap();
        let text_batch = vec!["Hello, world!".to_string()];

        let encodings = embeder.embed(&text_batch, None).unwrap();
        println!("{:?}", encodings);
    }
}<|MERGE_RESOLUTION|>--- conflicted
+++ resolved
@@ -4,11 +4,7 @@
 #[cfg(feature = "accelerate")]
 extern crate accelerate_src;
 
-<<<<<<< HEAD
-use crate::embeddings::normalize_l2;
-=======
 use crate::embeddings::{embed::EmbeddingResult, normalize_l2};
->>>>>>> 87ee422c
 use crate::models::jina_bert::{BertModel, Config};
 use anyhow::Error as E;
 use candle_core::{DType, Device, Tensor};
@@ -126,7 +122,7 @@
     #[test]
     fn test_embed() {
         let embeder =
-            JinaEmbeder::new("jinaai/jina-embeddings-v2-small-en".to_string(), None).unwrap();
+            JinaEmbedder::new("jinaai/jina-embeddings-v2-small-en".to_string(), None).unwrap();
         let text_batch = vec!["Hello, world!".to_string()];
 
         let encodings = embeder.embed(&text_batch, None).unwrap();

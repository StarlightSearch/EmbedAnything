//! This module contains the different embedding models that can be used to generate embeddings for the text data.

use std::{collections::HashMap, rc::Rc};

use candle_core::Tensor;
<<<<<<< HEAD
use embed::{EmbedData, TextEmbedder};
=======
use embed::{EmbedData, EmbeddingResult, Embeder};
>>>>>>> 33b0be82

use crate::file_processor::audio::audio_processor::Segment;

pub mod cloud;
pub mod embed;
pub mod local;

use rayon::prelude::*;
pub fn get_text_metadata(
<<<<<<< HEAD
    encodings: &Rc<Vec<Vec<f32>>>,
    text_batch: &[String],
=======
    encodings: &[EmbeddingResult],
    text_batch: &Vec<String>,
>>>>>>> 33b0be82
    metadata: &Option<HashMap<String, String>>,
) -> anyhow::Result<Vec<EmbedData>> {
    let final_embeddings = encodings
        .par_iter()
        .zip(text_batch)
        .map(|(data, text)| EmbedData::new(data.clone(), Some(text.clone()), metadata.clone()))
        .collect::<Vec<_>>();
    Ok(final_embeddings)
}

pub fn get_audio_metadata<T: AsRef<std::path::Path>>(
    encodings: Vec<EmbeddingResult>,
    segments: Vec<Segment>,
    audio_file: T,
) -> Result<Vec<EmbedData>, anyhow::Error> {
    let final_embeddings = encodings
        .iter()
        .enumerate()
        .map(|(i, data)| {
            let mut metadata = HashMap::new();
            metadata.insert("start".to_string(), segments[i].start.to_string());
            metadata.insert(
                "end".to_string(),
                (segments[i].start + segments[i].duration).to_string(),
            );
            metadata.insert(
                "file_name".to_string(),
                audio_file.as_ref().to_str().unwrap().to_string(),
            );
            metadata.insert("text".to_string(), segments[i].dr.text.clone());
            EmbedData::new(
                data.clone(),
                Some(segments[i].dr.text.clone()),
                Some(metadata),
            )
        })
        .collect::<Vec<_>>();
    Ok(final_embeddings)
}

pub fn text_batch_from_audio(segments: &[Segment]) -> Vec<String> {
    segments
        .iter()
        .map(|segment| segment.dr.text.clone())
        .collect()
}

pub async fn embed_audio<T: AsRef<std::path::Path>>(
    embeder: &TextEmbedder,
    segments: Vec<Segment>,
    audio_file: T,
    batch_size: Option<usize>,
) -> Result<Vec<EmbedData>, anyhow::Error> {
    let text_batch = text_batch_from_audio(&segments);
    let encodings = embeder.embed(&text_batch, batch_size, None).await?;
    get_audio_metadata(encodings, segments, audio_file)
}

pub fn normalize_l2(v: &Tensor) -> candle_core::Result<Tensor> {
    v.broadcast_div(&v.sqr()?.sum_keepdim(1)?.sqrt()?)
}<|MERGE_RESOLUTION|>--- conflicted
+++ resolved
@@ -3,11 +3,7 @@
 use std::{collections::HashMap, rc::Rc};
 
 use candle_core::Tensor;
-<<<<<<< HEAD
-use embed::{EmbedData, TextEmbedder};
-=======
-use embed::{EmbedData, EmbeddingResult, Embeder};
->>>>>>> 33b0be82
+use embed::{EmbedData, Embedder, EmbeddingResult, TextEmbedder};
 
 use crate::file_processor::audio::audio_processor::Segment;
 
@@ -17,13 +13,8 @@
 
 use rayon::prelude::*;
 pub fn get_text_metadata(
-<<<<<<< HEAD
-    encodings: &Rc<Vec<Vec<f32>>>,
-    text_batch: &[String],
-=======
-    encodings: &[EmbeddingResult],
+    encodings: &Rc<Vec<EmbeddingResult>>,
     text_batch: &Vec<String>,
->>>>>>> 33b0be82
     metadata: &Option<HashMap<String, String>>,
 ) -> anyhow::Result<Vec<EmbedData>> {
     let final_embeddings = encodings
@@ -72,13 +63,13 @@
 }
 
 pub async fn embed_audio<T: AsRef<std::path::Path>>(
-    embeder: &TextEmbedder,
+    embeder: &Embedder,
     segments: Vec<Segment>,
     audio_file: T,
     batch_size: Option<usize>,
 ) -> Result<Vec<EmbedData>, anyhow::Error> {
     let text_batch = text_batch_from_audio(&segments);
-    let encodings = embeder.embed(&text_batch, batch_size, None).await?;
+    let encodings = embeder.embed(&text_batch, batch_size).await?;
     get_audio_metadata(encodings, segments, audio_file)
 }
 

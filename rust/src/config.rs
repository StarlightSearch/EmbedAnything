--- conflicted
+++ resolved
@@ -1,6 +1,6 @@
 use std::sync::Arc;
 
-use crate::{embeddings::embed::TextEmbedder, text_loader::SplittingStrategy};
+use crate::{embeddings::embed::Embedder, text_loader::SplittingStrategy};
 
 #[derive(Clone)]
 pub struct TextEmbedConfig {
@@ -8,12 +8,7 @@
     pub batch_size: Option<usize>,
     pub buffer_size: Option<usize>, // Required for adapter. Default is 100.
     pub splitting_strategy: Option<SplittingStrategy>,
-<<<<<<< HEAD
-    pub semantic_encoder: Option<Arc<TextEmbedder>>,
-=======
-    pub semantic_encoder: Option<Arc<Embeder>>,
-    pub sparse_embeddings: Option<bool>,
->>>>>>> 87ee422c
+    pub semantic_encoder: Option<Arc<Embedder>>,
 }
 
 impl Default for TextEmbedConfig {
@@ -24,7 +19,6 @@
             buffer_size: Some(100),
             splitting_strategy: None,
             semantic_encoder: None,
-            sparse_embeddings: Some(false),
         }
     }
 }
@@ -35,12 +29,7 @@
         batch_size: Option<usize>,
         buffer_size: Option<usize>,
         splitting_strategy: Option<SplittingStrategy>,
-<<<<<<< HEAD
-        semantic_encoder: Option<Arc<TextEmbedder>>,
-=======
-        semantic_encoder: Option<Arc<Embeder>>,
-        sparse_embeddings: Option<bool>,
->>>>>>> 87ee422c
+        semantic_encoder: Option<Arc<Embedder>>,
     ) -> Self {
         Self {
             chunk_size,
@@ -48,7 +37,6 @@
             buffer_size,
             splitting_strategy,
             semantic_encoder,
-            sparse_embeddings,
         }
     }
 }

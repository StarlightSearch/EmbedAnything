use processors_rs::pdf::pdf_processor::PdfBackend;

use crate::embeddings::embed::Embedder;
use std::sync::Arc;

/// Configuration for text embedding.
///
/// # Example: Creating a new instance
///
/// ```rust
/// use embed_anything::config::{TextEmbedConfig, SplittingStrategy};
/// let config = TextEmbedConfig::new(
///     Some(512),
///     Some(128),
///     Some(100),
///     Some(0.0),
///     SplittingStrategy::Sentence,
///     Some(true),
///     None
/// );
/// ```
///
/// # Example: Overriding a single default
///
/// ```rust
/// use embed_anything::config::{TextEmbedConfig, SplittingStrategy};
/// let config = TextEmbedConfig {
///     splitting_strategy: SplittingStrategy::Semantic,
///     ..Default::default()
/// };
/// ```
#[derive(Clone)]
pub struct TextEmbedConfig {
    /// Controls the size of each "chunk" of data that your input text gets split into. Defaults to
    /// 1000 Characters.
    pub chunk_size: Option<usize>,
    /// Controls the ratio of overlapping data across "chunks" of your input text. Defaults to 0.0,
    /// or no overlap.
    pub overlap_ratio: Option<f32>,
    /// Controls the size of each "batch" of data sent to the embedder. The default value depends
    /// largely on the embedder, but will be set to 32 when using [TextEmbedConfig::default()]
    pub batch_size: Option<usize>,
    /// When using an adapter, this controls the size of the buffer. Defaults to 100.
    pub buffer_size: Option<usize>,
    /// Controls how documents are split into segments. See [SplittingStrategy] for options.
    /// Defaults to [SplittingStrategy::Sentence]
    pub splitting_strategy: SplittingStrategy,
    /// When embedding a PDF, controls whether **o**ptical **c**haracter **r**ecognition is used on
    /// the PDF to extract text. This process involves rendering the PDF as a series of images, and
    /// extracting text from the images. Defaults to false.
    pub use_ocr: Option<bool>,
    pub tesseract_path: Option<String>,
    /// When embedding a document, controls whether late chunking is used. Use this to take larger context into account for embedding. Defaults to false.
    pub late_chunking: Option<bool>,
    /// When embedding a PDF, controls which backend is used to extract text. Defaults to [PdfBackend::LoPdf]
    pub pdf_backend: PdfBackend,
}

impl Default for TextEmbedConfig {
    fn default() -> Self {
        Self {
            chunk_size: Some(1000),
            overlap_ratio: Some(0.0),
            batch_size: Some(32),
            buffer_size: Some(100),
            splitting_strategy: SplittingStrategy::Sentence,
            late_chunking: None,
            use_ocr: None,
            tesseract_path: None,
            pdf_backend: PdfBackend::LoPdf,
        }
    }
}

#[allow(clippy::too_many_arguments)]
impl TextEmbedConfig {
    pub fn new(
        chunk_size: Option<usize>,
        batch_size: Option<usize>,
        buffer_size: Option<usize>,
        overlap_ratio: Option<f32>,
        splitting_strategy: SplittingStrategy,
        late_chunking: Option<bool>,
        use_ocr: Option<bool>,
        tesseract_path: Option<String>,
    ) -> Self {
        Self::default()
            .with_chunk_size(chunk_size.unwrap_or(1000), overlap_ratio)
            .with_batch_size(batch_size.unwrap_or(32))
            .with_buffer_size(buffer_size.unwrap_or(100))
            .with_ocr(use_ocr.unwrap_or(false), tesseract_path.as_deref())
<<<<<<< HEAD
            .with_pdf_backend(PdfBackend::LoPdf)
=======
            .with_pdf_backend("lopdf")
>>>>>>> a52b487c
            .with_splitting_strategy(splitting_strategy)
            .with_late_chunking(late_chunking.unwrap_or(false))
            .build()
    }

    pub fn with_chunk_size(mut self, size: usize, overlap_ratio: Option<f32>) -> Self {
        self.chunk_size = Some(size);
        self.overlap_ratio = Some(overlap_ratio.unwrap_or(0.0));
        self
    }

    pub fn with_batch_size(mut self, size: usize) -> Self {
        self.batch_size = Some(size);
        self
    }

    pub fn with_buffer_size(mut self, size: usize) -> Self {
        self.buffer_size = Some(size);
        self
    }

    pub fn with_late_chunking(mut self, late_chunking: bool) -> Self {
        self.late_chunking = Some(late_chunking);
        self
    }

    pub fn with_splitting_strategy(mut self, strategy: SplittingStrategy) -> Self {
        self.splitting_strategy = strategy;
        self
    }

    /// Use this to do OCR on the documents to extract text.
    /// Set the path to None if you want to use the default path with tesseract installed on your system.
    /// You can check if tesseract is installed by running tesseract in your command line.
    /// If you want to use a custom path, you can set the path to the path of the tesseract executable.
    pub fn with_ocr(mut self, use_ocr: bool, tesseract_path: Option<&str>) -> Self {
        self.use_ocr = Some(use_ocr);
        self.tesseract_path = tesseract_path.map(|p| p.to_string());
        self
    }

<<<<<<< HEAD
    pub fn with_pdf_backend(mut self, backend: PdfBackend) -> Self {
        self.pdf_backend = backend;
=======
    /// Set the PDF backend to use. Defaults to "lopdf". Other backends will be supported in the future.
    pub fn with_pdf_backend(mut self, backend: &str) -> Self {
        self.pdf_backend = match backend {
            "lopdf" => PdfBackend::LoPdf,
            _ => PdfBackend::LoPdf,
        };
>>>>>>> a52b487c
        self
    }

    pub fn build(self) -> TextEmbedConfig {
        self
    }
}

#[derive(Clone)]
pub enum SplittingStrategy {
    /// Splits text-based content by sentence, resulting in one embedding per sentence.
    Sentence,
    /// Uses an embedder to determine semantic relevance of chunks of text. Produces embeddings that
    /// may be longer, or shorter than a sentence.
    Semantic {
        /// Specifies the embedder used when the splitting semantically.
        semantic_encoder: Arc<Embedder>,
    },
}

#[derive(Clone)]
pub struct ImageEmbedConfig {
    pub buffer_size: Option<usize>, // Required for adapter. Default is 100.
    pub batch_size: Option<usize>,
}

impl Default for ImageEmbedConfig {
    fn default() -> Self {
        Self {
            buffer_size: Some(100),
            batch_size: Some(32),
        }
    }
}

impl ImageEmbedConfig {
    pub fn new(buffer_size: Option<usize>, batch_size: Option<usize>) -> Self {
        Self {
            buffer_size,
            batch_size,
        }
    }
}<|MERGE_RESOLUTION|>--- conflicted
+++ resolved
@@ -89,11 +89,7 @@
             .with_batch_size(batch_size.unwrap_or(32))
             .with_buffer_size(buffer_size.unwrap_or(100))
             .with_ocr(use_ocr.unwrap_or(false), tesseract_path.as_deref())
-<<<<<<< HEAD
-            .with_pdf_backend(PdfBackend::LoPdf)
-=======
             .with_pdf_backend("lopdf")
->>>>>>> a52b487c
             .with_splitting_strategy(splitting_strategy)
             .with_late_chunking(late_chunking.unwrap_or(false))
             .build()
@@ -135,17 +131,12 @@
         self
     }
 
-<<<<<<< HEAD
-    pub fn with_pdf_backend(mut self, backend: PdfBackend) -> Self {
-        self.pdf_backend = backend;
-=======
     /// Set the PDF backend to use. Defaults to "lopdf". Other backends will be supported in the future.
     pub fn with_pdf_backend(mut self, backend: &str) -> Self {
         self.pdf_backend = match backend {
             "lopdf" => PdfBackend::LoPdf,
             _ => PdfBackend::LoPdf,
         };
->>>>>>> a52b487c
         self
     }
 

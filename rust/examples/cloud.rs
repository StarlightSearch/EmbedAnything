--- conflicted
+++ resolved
@@ -3,7 +3,7 @@
 use embed_anything::{
     config::TextEmbedConfig,
     embed_directory_stream, embed_file,
-    embeddings::embed::{EmbedData, Embeder},
+    embeddings::embed::{EmbedData, Embedder},
     text_loader::SplittingStrategy,
 };
 
@@ -12,25 +12,19 @@
 #[tokio::main]
 async fn main() -> Result<()> {
     let semantic_encoder =
-        Arc::new(Embeder::from_pretrained_cloud("openai", "text-embedding-3-small", None).unwrap());
+       Embedder::from_pretrained_cloud("openai", "text-embedding-3-small", None).unwrap();
     let text_embed_config = TextEmbedConfig::new(
         Some(1000),
         Some(256),
-<<<<<<< HEAD
-        Some(2000),
-=======
         Some(32),
         None,
->>>>>>> 87ee422c
-        Some(SplittingStrategy::Sentence),
-        Some(semantic_encoder.clone()),
-        Some(false),
+        None,
     );
     let cohere_model =
-        Embeder::from_pretrained_cloud("cohere", "embed-english-v3.0", None).unwrap();
+        Embedder::from_pretrained_cloud("cohere", "embed-english-v3.0", None).unwrap();
     let openai_model =
-        Embeder::from_pretrained_cloud("openai", "text-embedding-3-small", None).unwrap();
-    let openai_model: Arc<Embeder> = Arc::new(openai_model);
+        Embedder::from_pretrained_cloud("openai", "text-embedding-3-small", None).unwrap();
+    let openai_model: Arc<Embedder> = Arc::new(openai_model);
     let _openai_embeddings = embed_directory_stream(
         PathBuf::from("test_files"),
         &openai_model,
